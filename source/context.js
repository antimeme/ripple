--- conflicted
+++ resolved
@@ -21,12 +21,8 @@
     "use strict";
 
     // ECMAScript 5 introduces some useful functions which are missing
-<<<<<<< HEAD
     // in earlier versions.  Let's add them if they're missing!
-=======
-    // in earlier versions.  Fallback functions are provided here...
 
->>>>>>> b35cfd79
     if (typeof Object.create === 'undefined')
         Object.create = function(parent) {
             var Intermediate = function() {};
